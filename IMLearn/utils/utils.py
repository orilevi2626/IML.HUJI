<<<<<<< HEAD
from typing import Tuple
import numpy as np
import pandas as pd


def split_train_test(X: pd.DataFrame, y: pd.Series, train_proportion: float = .25) \
        -> Tuple[pd.DataFrame, pd.Series, pd.DataFrame, pd.Series]:
    """
    Split given sample to a training- and testing sample

    Parameters
    ----------
    X : DataFrame of shape (n_samples, n_features)
        Data frame of samples and feature values.

    y : Series of shape (n_samples, )
        Responses corresponding samples in data frame.

    train_proportion: Fraction of samples to be split as training set

    Returns
    -------
    train_X : DataFrame of shape (ceil(train_proportion * n_samples), n_features)
        Design matrix of train set

    train_y : Series of shape (ceil(train_proportion * n_samples), )
        Responses of training samples

    test_X : DataFrame of shape (floor((1-train_proportion) * n_samples), n_features)
        Design matrix of test set

    test_y : Series of shape (floor((1-train_proportion) * n_samples), )
        Responses of test samples

    """
    raise NotImplementedError()


def confusion_matrix(a: np.ndarray, b: np.ndarray) -> np.ndarray:
    """
    Compute a confusion matrix between two sets of integer vectors

    Parameters
    ----------
    a: ndarray of shape (n_samples,)
        First vector of integers

    b: ndarray of shape (n_samples,)
        Second vector of integers

    Returns
    -------
    confusion_matrix: ndarray of shape (a_unique_values, b_unique_values)
        A confusion matrix where the value of the i,j index shows the number of times value `i` was found in vector `a`
        while value `j` vas found in vector `b`
    """
    raise NotImplementedError()
=======
from typing import Tuple
import numpy as np
import pandas as pd


def split_train_test(X: pd.DataFrame, y: pd.Series, train_proportion: float = .75) \
        -> Tuple[pd.DataFrame, pd.Series, pd.DataFrame, pd.Series]:
    """
    Randomly split given sample to a training- and testing sample

    Parameters
    ----------
    X : DataFrame of shape (n_samples, n_features)
        Data frame of samples and feature values.

    y : Series of shape (n_samples, )
        Responses corresponding samples in data frame.

    train_proportion: Fraction of samples to be split as training set

    Returns
    -------
    train_X : DataFrame of shape (ceil(train_proportion * n_samples), n_features)
        Design matrix of train set

    train_y : Series of shape (ceil(train_proportion * n_samples), )
        Responses of training samples

    test_X : DataFrame of shape (floor((1-train_proportion) * n_samples), n_features)
        Design matrix of test set

    test_y : Series of shape (floor((1-train_proportion) * n_samples), )
        Responses of test samples

    """
    raise NotImplementedError()


def confusion_matrix(a: np.ndarray, b: np.ndarray) -> np.ndarray:
    """
    Compute a confusion matrix between two sets of integer vectors

    Parameters
    ----------
    a: ndarray of shape (n_samples,)
        First vector of integers

    b: ndarray of shape (n_samples,)
        Second vector of integers

    Returns
    -------
    confusion_matrix: ndarray of shape (a_unique_values, b_unique_values)
        A confusion matrix where the value of the i,j index shows the number of times value `i` was found in vector `a`
        while value `j` vas found in vector `b`
    """
    raise NotImplementedError()
>>>>>>> 60332080
<|MERGE_RESOLUTION|>--- conflicted
+++ resolved
@@ -1,62 +1,3 @@
-<<<<<<< HEAD
-from typing import Tuple
-import numpy as np
-import pandas as pd
-
-
-def split_train_test(X: pd.DataFrame, y: pd.Series, train_proportion: float = .25) \
-        -> Tuple[pd.DataFrame, pd.Series, pd.DataFrame, pd.Series]:
-    """
-    Split given sample to a training- and testing sample
-
-    Parameters
-    ----------
-    X : DataFrame of shape (n_samples, n_features)
-        Data frame of samples and feature values.
-
-    y : Series of shape (n_samples, )
-        Responses corresponding samples in data frame.
-
-    train_proportion: Fraction of samples to be split as training set
-
-    Returns
-    -------
-    train_X : DataFrame of shape (ceil(train_proportion * n_samples), n_features)
-        Design matrix of train set
-
-    train_y : Series of shape (ceil(train_proportion * n_samples), )
-        Responses of training samples
-
-    test_X : DataFrame of shape (floor((1-train_proportion) * n_samples), n_features)
-        Design matrix of test set
-
-    test_y : Series of shape (floor((1-train_proportion) * n_samples), )
-        Responses of test samples
-
-    """
-    raise NotImplementedError()
-
-
-def confusion_matrix(a: np.ndarray, b: np.ndarray) -> np.ndarray:
-    """
-    Compute a confusion matrix between two sets of integer vectors
-
-    Parameters
-    ----------
-    a: ndarray of shape (n_samples,)
-        First vector of integers
-
-    b: ndarray of shape (n_samples,)
-        Second vector of integers
-
-    Returns
-    -------
-    confusion_matrix: ndarray of shape (a_unique_values, b_unique_values)
-        A confusion matrix where the value of the i,j index shows the number of times value `i` was found in vector `a`
-        while value `j` vas found in vector `b`
-    """
-    raise NotImplementedError()
-=======
 from typing import Tuple
 import numpy as np
 import pandas as pd
@@ -113,5 +54,4 @@
         A confusion matrix where the value of the i,j index shows the number of times value `i` was found in vector `a`
         while value `j` vas found in vector `b`
     """
-    raise NotImplementedError()
->>>>>>> 60332080
+    raise NotImplementedError()