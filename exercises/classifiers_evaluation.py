<<<<<<< HEAD
from IMLearn.learners.classifiers import Perceptron, LDA, GaussianNaiveBayes
import numpy as np
from typing import Tuple
import plotly.graph_objects as go
import plotly.io as pio
from plotly.subplots import make_subplots
pio.templates.default = "simple_white"


def load_dataset(filename: str) -> Tuple[np.ndarray, np.ndarray]:
    """
    Load dataset for comparing the Gaussian Naive Bayes and LDA classifiers. File is assumed to be an
    ndarray of shape (n_samples, 3) where the first 2 columns represent features and the third column the class

    Parameters
    ----------
    filename: str
        Path to .npy data file

    Returns
    -------
    X: ndarray of shape (n_samples, 2)
        Design matrix to be used

    y: ndarray of shape (n_samples,)
        Class vector specifying for each sample its class

    """
    raise NotImplementedError()


def run_perceptron():
    """
    Fit and plot fit progression of the Perceptron algorithm over both the linearly separable and inseparable datasets

    Create a line plot that shows the perceptron algorithm's training loss values (y-axis)
    as a function of the training iterations (x-axis).
    """
    for n, f in [("Linearly Separable", "linearly_separable.npy"), ("Linearly Inseparable", "linearly_inseparable.npy")]:
        # Load dataset
        raise NotImplementedError()

        # Fit Perceptron and record loss in each fit iteration
        losses = []
        raise NotImplementedError()

        # Plot figure
        raise NotImplementedError()


def compare_gaussian_classifiers():
    """
    Fit both Gaussian Naive Bayes and LDA classifiers on both gaussians1 and gaussians2 datasets
    """
    for f in ["gaussian1.npy", "gaussian2.npy"]:
        # Load dataset
        raise NotImplementedError()

        # Fit models and predict over training set
        raise NotImplementedError()

        # Plot a figure with two suplots, showing the Gaussian Naive Bayes predictions on the left and LDA predictions
        # on the right. Plot title should specify dataset used and subplot titles should specify algorithm and accuracy
        from IMLearn.metrics import accuracy
        raise NotImplementedError()


if __name__ == '__main__':
    np.random.seed(0)
    run_perceptron()
    compare_gaussian_classifiers()
=======
from IMLearn.learners.classifiers import Perceptron, LDA, GaussianNaiveBayes
from typing import Tuple
from utils import *
import plotly.graph_objects as go
from plotly.subplots import make_subplots
from math import atan2, pi


def load_dataset(filename: str) -> Tuple[np.ndarray, np.ndarray]:
    """
    Load dataset for comparing the Gaussian Naive Bayes and LDA classifiers. File is assumed to be an
    ndarray of shape (n_samples, 3) where the first 2 columns represent features and the third column the class

    Parameters
    ----------
    filename: str
        Path to .npy data file

    Returns
    -------
    X: ndarray of shape (n_samples, 2)
        Design matrix to be used

    y: ndarray of shape (n_samples,)
        Class vector specifying for each sample its class

    """
    data = np.load(filename)
    return data[:, :2], data[:, 2].astype(int)


def run_perceptron():
    """
    Fit and plot fit progression of the Perceptron algorithm over both the linearly separable and inseparable datasets

    Create a line plot that shows the perceptron algorithm's training loss values (y-axis)
    as a function of the training iterations (x-axis).
    """
    for n, f in [("Linearly Separable", "linearly_separable.npy"), ("Linearly Inseparable", "linearly_inseparable.npy")]:
        # Load dataset
        raise NotImplementedError()

        # Fit Perceptron and record loss in each fit iteration
        losses = []
        raise NotImplementedError()

        # Plot figure of loss as function of fitting iteration
        raise NotImplementedError()


def get_ellipse(mu: np.ndarray, cov: np.ndarray):
    """
    Draw an ellipse centered at given location and according to specified covariance matrix

    Parameters
    ----------
    mu : ndarray of shape (2,)
        Center of ellipse

    cov: ndarray of shape (2,2)
        Covariance of Gaussian

    Returns
    -------
        scatter: A plotly trace object of the ellipse
    """
    l1, l2 = tuple(np.linalg.eigvalsh(cov)[::-1])
    theta = atan2(l1 - cov[0, 0], cov[0, 1]) if cov[0, 1] != 0 else (np.pi / 2 if cov[0, 0] < cov[1, 1] else 0)
    t = np.linspace(0, 2 * pi, 100)
    xs = (l1 * np.cos(theta) * np.cos(t)) - (l2 * np.sin(theta) * np.sin(t))
    ys = (l1 * np.sin(theta) * np.cos(t)) + (l2 * np.cos(theta) * np.sin(t))

    return go.Scatter(x=mu[0] + xs, y=mu[1] + ys, mode="lines", marker_color="black")


def compare_gaussian_classifiers():
    """
    Fit both Gaussian Naive Bayes and LDA classifiers on both gaussians1 and gaussians2 datasets
    """
    for f in ["gaussian1.npy", "gaussian2.npy"]:
        # Load dataset
        raise NotImplementedError()

        # Fit models and predict over training set
        raise NotImplementedError()

        # Plot a figure with two suplots, showing the Gaussian Naive Bayes predictions on the left and LDA predictions
        # on the right. Plot title should specify dataset used and subplot titles should specify algorithm and accuracy
        # Create subplots
        from IMLearn.metrics import accuracy
        raise NotImplementedError()

        # Add traces for data-points setting symbols and colors
        raise NotImplementedError()

        # Add `X` dots specifying fitted Gaussians' means
        raise NotImplementedError()

        # Add ellipses depicting the covariances of the fitted Gaussians
        raise NotImplementedError()


if __name__ == '__main__':
    np.random.seed(0)
    run_perceptron()
    compare_gaussian_classifiers()
>>>>>>> 60332080
<|MERGE_RESOLUTION|>--- conflicted
+++ resolved
@@ -1,76 +1,3 @@
-<<<<<<< HEAD
-from IMLearn.learners.classifiers import Perceptron, LDA, GaussianNaiveBayes
-import numpy as np
-from typing import Tuple
-import plotly.graph_objects as go
-import plotly.io as pio
-from plotly.subplots import make_subplots
-pio.templates.default = "simple_white"
-
-
-def load_dataset(filename: str) -> Tuple[np.ndarray, np.ndarray]:
-    """
-    Load dataset for comparing the Gaussian Naive Bayes and LDA classifiers. File is assumed to be an
-    ndarray of shape (n_samples, 3) where the first 2 columns represent features and the third column the class
-
-    Parameters
-    ----------
-    filename: str
-        Path to .npy data file
-
-    Returns
-    -------
-    X: ndarray of shape (n_samples, 2)
-        Design matrix to be used
-
-    y: ndarray of shape (n_samples,)
-        Class vector specifying for each sample its class
-
-    """
-    raise NotImplementedError()
-
-
-def run_perceptron():
-    """
-    Fit and plot fit progression of the Perceptron algorithm over both the linearly separable and inseparable datasets
-
-    Create a line plot that shows the perceptron algorithm's training loss values (y-axis)
-    as a function of the training iterations (x-axis).
-    """
-    for n, f in [("Linearly Separable", "linearly_separable.npy"), ("Linearly Inseparable", "linearly_inseparable.npy")]:
-        # Load dataset
-        raise NotImplementedError()
-
-        # Fit Perceptron and record loss in each fit iteration
-        losses = []
-        raise NotImplementedError()
-
-        # Plot figure
-        raise NotImplementedError()
-
-
-def compare_gaussian_classifiers():
-    """
-    Fit both Gaussian Naive Bayes and LDA classifiers on both gaussians1 and gaussians2 datasets
-    """
-    for f in ["gaussian1.npy", "gaussian2.npy"]:
-        # Load dataset
-        raise NotImplementedError()
-
-        # Fit models and predict over training set
-        raise NotImplementedError()
-
-        # Plot a figure with two suplots, showing the Gaussian Naive Bayes predictions on the left and LDA predictions
-        # on the right. Plot title should specify dataset used and subplot titles should specify algorithm and accuracy
-        from IMLearn.metrics import accuracy
-        raise NotImplementedError()
-
-
-if __name__ == '__main__':
-    np.random.seed(0)
-    run_perceptron()
-    compare_gaussian_classifiers()
-=======
 from IMLearn.learners.classifiers import Perceptron, LDA, GaussianNaiveBayes
 from typing import Tuple
 from utils import *
@@ -176,5 +103,4 @@
 if __name__ == '__main__':
     np.random.seed(0)
     run_perceptron()
-    compare_gaussian_classifiers()
->>>>>>> 60332080
+    compare_gaussian_classifiers()